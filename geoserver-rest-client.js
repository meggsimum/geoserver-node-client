import LayerClient from './src/layer.js';
import StyleClient from './src/style.js';
import WorkspaceClient from './src/workspace.js';
import DatastoreClient from './src/datastore.js';
import ImageMosaicClient from './src/imagemosaic.js';
import SecurityClient from './src/security.js';
import SettingsClient from './src/settings.js';
import NamespaceClient from './src/namespace.js';
import AboutClient from './src/about.js';

/**
 * Client for GeoServer REST API.
 * Has minimal basic functionality and offers REST client instances for
 * sub-entities, like workspaces or datastores as member variables.
 *
 * @module GeoServerRestClient
 */
export default class GeoServerRestClient {
  /**
   * Creates a GeoServerRestClient instance.
   *
   * @param {String} url The URL of the GeoServer REST API endpoint
   * @param {String} user The user for the GeoServer REST API
   * @param {String} password The password for the GeoServer REST API
   */
  constructor (url, user, password) {
    this.url = url.endsWith('/') ? url : url + '/';
    this.auth = 'Basic ' + Buffer.from(user + ':' + password).toString('base64');

    /** @member {LayerClient} layers GeoServer REST client instance for layers */
    this.layers = new LayerClient(this.url, this.auth);
    /** @member {StyleClient} styles GeoServer REST client instance for styles */
    this.styles = new StyleClient(this.url, this.auth);
    /** @member {WorkspaceClient} workspaces GeoServer REST client instance for workspaces */
    this.workspaces = new WorkspaceClient(this.url, this.auth);
    /** @member {NamespaceClient} namespaces GeoServer REST client instance for namespaces */
    this.namespaces = new NamespaceClient(this.url, this.auth);
    /** @member {DatastoreClient} datastores GeoServer REST client instance for data stores */
    this.datastores = new DatastoreClient(this.url, this.auth);
    /** @member {ImageMosaicClient} imagemosaics GeoServer REST client instance for image mosaics */
    this.imagemosaics = new ImageMosaicClient(this.url, this.auth);
    /** @member {SecurityClient} security GeoServer REST client instance for security related modifications */
    this.security = new SecurityClient(this.url, this.auth);
    /** @member {SettingsClient} settings GeoServer REST client instance for settings */
<<<<<<< HEAD
    this.settings = new SettingsClient(this.url, this.auth);
    /** @member {AboutClient} settings GeoServer REST client instance for about endpoint */
    this.about = new AboutClient(this.url, this.auth);
=======
    this.settings = new SettingsClient(this.url, this.user, this.password);
    /** @member {AboutClient} about GeoServer REST client instance for about endpoint */
    this.about = new AboutClient(this.url, this.user, this.password);
>>>>>>> 0d04e4f2
  }
}<|MERGE_RESOLUTION|>--- conflicted
+++ resolved
@@ -42,14 +42,8 @@
     /** @member {SecurityClient} security GeoServer REST client instance for security related modifications */
     this.security = new SecurityClient(this.url, this.auth);
     /** @member {SettingsClient} settings GeoServer REST client instance for settings */
-<<<<<<< HEAD
     this.settings = new SettingsClient(this.url, this.auth);
-    /** @member {AboutClient} settings GeoServer REST client instance for about endpoint */
+    /** @member {AboutClient} about GeoServer REST client instance for about endpoint */
     this.about = new AboutClient(this.url, this.auth);
-=======
-    this.settings = new SettingsClient(this.url, this.user, this.password);
-    /** @member {AboutClient} about GeoServer REST client instance for about endpoint */
-    this.about = new AboutClient(this.url, this.user, this.password);
->>>>>>> 0d04e4f2
   }
 }