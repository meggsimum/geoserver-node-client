--- conflicted
+++ resolved
@@ -433,14 +433,9 @@
 
     const workspaceStyle = workSpace;
     const isDefaultStyle = true;
-<<<<<<< HEAD
-    const result = await grc.styles.assignStyleToLayer(qualifiedName, styleName, workspaceStyle, isDefaultStyle);
-    expect(result).to.be.true;
+    await grc.styles.assignStyleToLayer(workSpace, featureLayerName, styleName, workspaceStyle, isDefaultStyle);
 
     // TODO: test option that default style is not provided
-=======
-    await grc.styles.assignStyleToLayer(workSpace, featureLayerName, styleName, workspaceStyle, isDefaultStyle);
->>>>>>> badb2481
   });
 
   it('can get style information', async () => {
