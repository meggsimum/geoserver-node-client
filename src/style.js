import fetch from 'node-fetch';
import WorkspaceClient from './workspace.js';
import { getGeoServerResponseText, GeoServerResponseError } from './util/geoserver.js';
import AboutClient from './about.js'

/**
 * Client for GeoServer styles
 *
 * @module StyleClient
 */
export default class StyleClient {
  /**
   * Creates a GeoServer REST StyleClient instance.
   *
   * @param {String} url The URL of the GeoServer REST API endpoint
   * @param {String} auth The Basic Authentication string
   */
  constructor (url, auth) {
    this.url = url;
    this.auth = auth;
  }

  /**
   * Returns all default styles.
   *
   * @throws Error if request fails
   *
   * @returns {Object} An object with the default styles
   */
  async getDefaults () {
    const response = await fetch(this.url + 'styles.json', {
      credentials: 'include',
      method: 'GET',
      headers: {
        Authorization: this.auth
      }
    });

    if (!response.ok) {
      const geoServerResponse = await getGeoServerResponseText(response);
      throw new GeoServerResponseError(null, geoServerResponse);
    }
    return response.json();
  }

  /**
   * Returns all styles in a workspace.
   *
   * @param {String} workspace Workspace name to get styles for
   *
   * @throws Error if request fails
   *
   * @returns {Object} An object with all styles
   */
  async getInWorkspace (workspace) {
    const response = await fetch(this.url + 'workspaces/' + workspace + '/styles.json', {
      credentials: 'include',
      method: 'GET',
      headers: {
        Authorization: this.auth
      }
    });

    if (!response.ok) {
      const geoServerResponse = await getGeoServerResponseText(response);
      throw new GeoServerResponseError(null, geoServerResponse);
    }
    return response.json();
  }

  /**
   * Returns all styles defined in workspaces.
   *
   * @throws Error if request fails
   *
   * @returns {Object[]} An array with all style objects
   */
  async getAllWorkspaceStyles () {
    const allStyles = [];
    const ws = new WorkspaceClient(this.url, this.auth);
    const allWs = await ws.getAll();

    // go over all workspaces and query the styles for
    for (let i = 0; i < allWs.workspaces.workspace.length; i++) {
      const ws = allWs.workspaces.workspace[i];
      const wsStyles = await this.getInWorkspace(ws.name);

      if (wsStyles.styles.style) {
        wsStyles.styles.style.forEach(wsStyle => {
          allStyles.push(wsStyle);
        });
      }
    }

    return allStyles;
  }

  /**
   * Returns all styles as combined object (default ones and those in
   * workspaces).
   *
   * @returns {Object[]} An array with all style objects
   */
  async getAll () {
    const defaultStyles = await this.getDefaults();
    const wsStyles = await this.getAllWorkspaceStyles();
    const allStyles = defaultStyles.styles.style.concat(wsStyles);

    return allStyles;
  }

  /**
   * Publishes a new SLD style.
   *
   * @param {String} workspace The workspace to publish the style in
   * @param {String} name Name of the style
   * @param {String} sldBody SLD style (as XML text)
   *
   * @throws Error if request fails
   */
  async publish (workspace, name, sldBody) {
    const response = await fetch(this.url + 'workspaces/' + workspace + '/styles?name=' + name, {
      credentials: 'include',
      method: 'POST',
      headers: {
        Authorization: this.auth,
        'Content-Type': 'application/vnd.ogc.sld+xml'
      },
      body: sldBody
    });

    if (!response.ok) {
      const geoServerResponse = await getGeoServerResponseText(response);
      throw new GeoServerResponseError(null, geoServerResponse);
    }
  }

  /**
   * Deletes a style.
   *
   * @param {String} workspace The name of the workspace, can be undefined if style is not assigned to a workspace
   * @param {String} name The name of the style to delete
   * @param {Boolean} [recurse=false] If references to the specified style in existing layers should be deleted
   * @param {Boolean} [purge=false] Whether the underlying file containing the style should be deleted on disk
   */
  async delete (workspace, name, recurse, purge) {
    let paramPurge = false;
    let paramRecurse = false;

    if (purge === true) {
      paramPurge = true;
    }
    if (recurse === true) {
      paramRecurse = true;
    }

    let endpoint;

    if (workspace) {
      // delete style inside workspace
      endpoint = this.url + 'workspaces/' + workspace + '/styles/' + name +
                  '?' + 'purge=' + paramPurge + '&' + 'recurse=' + paramRecurse;
    } else {
      // delete style without workspace
      endpoint = this.url + 'styles/' + name +
                  '?' + 'purge=' + paramPurge + '&' + 'recurse=' + paramRecurse;
    }

    const response = await fetch(endpoint, {
      credentials: 'include',
      method: 'DELETE',
      headers: {
        Authorization: this.auth
      }
    });

    if (!response.ok) {
      const geoServerResponse = await getGeoServerResponseText(response);
      switch (response.status) {
        case 403:
          throw new GeoServerResponseError(
            'Deletion failed. There might be dependant layers to this style. Delete them first or call this with "recurse=false"',
            geoServerResponse
          );
        default:
          throw new GeoServerResponseError(null, geoServerResponse);
      }
    }
  }

  /**
   * Assigns a style to a layer.
   *
   * @param {String} workspaceLayer The name of the workspace, can be undefined
   * @param {String} layerName The name of the layer to query
   * @param {String} styleName The name of the style
   * @param {String} [workspace] The workspace of the style
   * @param {Boolean} [isDefaultStyle=true] If the style should be the default style of the layer
   *
   * @throws Error if request fails
   */
<<<<<<< HEAD
  async assignStyleToLayer (qualifiedName, styleName, workspace, isDefaultStyle) {
    const styleBody = await this.getStyleInformation(workspace, styleName);
=======
  async assignStyleToLayer (workspaceLayer, layerName, styleName, workspaceStyle, isDefaultStyle) {
    let qualifiedName;
    if (workspaceLayer) {
      qualifiedName = `${workspaceLayer}:${layerName}`;
    } else {
      qualifiedName = layerName;
    }
    const styleBody = await this.getStyleInformation(styleName, workspaceStyle);
>>>>>>> 24678c46

    const response = await fetch(this.url + 'layers/' + qualifiedName + '/styles?default=' + isDefaultStyle, {
      credentials: 'include',
      method: 'POST',
      headers: {
        Authorization: this.auth,
        'Content-Type': 'application/json'
      },
      body: JSON.stringify(styleBody)
    });

    if (!response.ok) {
      const geoServerResponse = await getGeoServerResponseText(response);
      throw new GeoServerResponseError(null, geoServerResponse);
    }
  }

  /**
   * Get information about a style.
   *
   * @param {String} workspace The name of the workspace, can be undefinded
   * @param {String} styleName The name of the style
   *
   * @throws Error if request fails
   *
   * @returns {Object} An object about the style or undefined if it cannot be found
   */
  async getStyleInformation (workspace, styleName) {
    let url;
    if (workspace) {
      url = this.url + 'workspaces/' + workspace + '/styles/' + styleName + '.json';
    } else {
      url = this.url + 'styles/' + styleName + '.json';
    }

    const response = await fetch(url, {
      credentials: 'include',
      method: 'GET',
      headers: {
        Authorization: this.auth
      }
    });

    if (!response.ok) {
      const grc = new AboutClient(this.url, this.auth);
      if (await grc.exists()) {
        // GeoServer exists, but requested item does not exist,  we return empty
        return;
      } else {
        // There was a general problem with GeoServer
        const geoServerResponse = await getGeoServerResponseText(response);
        throw new GeoServerResponseError(null, geoServerResponse);
      }
    }
    return response.json();
  }
}<|MERGE_RESOLUTION|>--- conflicted
+++ resolved
@@ -191,27 +191,22 @@
   /**
    * Assigns a style to a layer.
    *
-   * @param {String} workspaceLayer The name of the workspace, can be undefined
+   * @param {String} workspaceOfLayer The name of the layer's workspace, can be undefined
    * @param {String} layerName The name of the layer to query
    * @param {String} styleName The name of the style
-   * @param {String} [workspace] The workspace of the style
+   * @param {String} [workspaceOfStyle] The workspace of the style
    * @param {Boolean} [isDefaultStyle=true] If the style should be the default style of the layer
    *
    * @throws Error if request fails
    */
-<<<<<<< HEAD
-  async assignStyleToLayer (qualifiedName, styleName, workspace, isDefaultStyle) {
-    const styleBody = await this.getStyleInformation(workspace, styleName);
-=======
-  async assignStyleToLayer (workspaceLayer, layerName, styleName, workspaceStyle, isDefaultStyle) {
+  async assignStyleToLayer (workspaceOfLayer, layerName, styleName, workspaceOfStyle, isDefaultStyle) {
     let qualifiedName;
-    if (workspaceLayer) {
-      qualifiedName = `${workspaceLayer}:${layerName}`;
+    if (workspaceOfLayer) {
+      qualifiedName = `${workspaceOfLayer}:${layerName}`;
     } else {
       qualifiedName = layerName;
     }
-    const styleBody = await this.getStyleInformation(styleName, workspaceStyle);
->>>>>>> 24678c46
+    const styleBody = await this.getStyleInformation(styleName, workspaceOfStyle);
 
     const response = await fetch(this.url + 'layers/' + qualifiedName + '/styles?default=' + isDefaultStyle, {
       credentials: 'include',
@@ -232,7 +227,7 @@
   /**
    * Get information about a style.
    *
-   * @param {String} workspace The name of the workspace, can be undefinded
+   * @param {String} workspace The name of the workspace, can be undefined
    * @param {String} styleName The name of the style
    *
    * @throws Error if request fails
