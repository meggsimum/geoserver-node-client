import fetch from 'node-fetch';
import WorkspaceClient from './workspace.js';
import { getGeoServerResponseText, GeoServerResponseError } from './util/geoserver.js';
import AboutClient from './about.js'

/**
 * Client for GeoServer styles
 *
 * @module StyleClient
 */
export default class StyleClient {
  /**
   * Creates a GeoServer REST StyleClient instance.
   *
   * @param {String} url The URL of the GeoServer REST API endpoint
   * @param {String} auth The Basic Authentication string
   */
  constructor (url, auth) {
    this.url = url;
    this.auth = auth;
  }

  /**
   * Returns all default styles.
   *
   * @throws Error if request fails
   *
   * @returns {Object} An object with the default styles
   */
  async getDefaults () {
    const response = await fetch(this.url + 'styles.json', {
      credentials: 'include',
      method: 'GET',
      headers: {
        Authorization: this.auth
      }
    });

    if (!response.ok) {
      const geoServerResponse = await getGeoServerResponseText(response);
      throw new GeoServerResponseError(null, geoServerResponse);
    }
    return response.json();
  }

  /**
   * Returns all styles in a workspace.
   *
   * @param {String} workspace Workspace name to get styles for
   *
   * @throws Error if request fails
   *
   * @returns {Object} An object with all styles
   */
  async getInWorkspace (workspace) {
    const response = await fetch(this.url + 'workspaces/' + workspace + '/styles.json', {
      credentials: 'include',
      method: 'GET',
      headers: {
        Authorization: this.auth
      }
    });

    if (!response.ok) {
      const geoServerResponse = await getGeoServerResponseText(response);
      throw new GeoServerResponseError(null, geoServerResponse);
    }
    return response.json();
  }

  /**
   * Returns all styles defined in workspaces.
   *
   * @throws Error if request fails
   *
   * @returns {Object[]} An array with all style objects
   */
  async getAllWorkspaceStyles () {
    const allStyles = [];
    const ws = new WorkspaceClient(this.url, this.auth);
    const allWs = await ws.getAll();

    // go over all workspaces and query the styles for
    for (let i = 0; i < allWs.workspaces.workspace.length; i++) {
      const ws = allWs.workspaces.workspace[i];
      const wsStyles = await this.getInWorkspace(ws.name);

      if (wsStyles.styles.style) {
        wsStyles.styles.style.forEach(wsStyle => {
          allStyles.push(wsStyle);
        });
      }
    }

    return allStyles;
  }

  /**
   * Returns all styles as combined object (default ones and those in
   * workspaces).
   *
   * @returns {Object[]} An array with all style objects
   */
  async getAll () {
    const defaultStyles = await this.getDefaults();
    const wsStyles = await this.getAllWorkspaceStyles();
    const allStyles = defaultStyles.styles.style.concat(wsStyles);

    return allStyles;
  }

  /**
   * Publishes a new SLD style.
   *
   * @param {String} workspace The workspace to publish the style in
   * @param {String} name Name of the style
   * @param {String} sldBody SLD style (as XML text)
   *
   * @throws Error if request fails
   */
  async publish (workspace, name, sldBody) {
    const response = await fetch(this.url + 'workspaces/' + workspace + '/styles?name=' + name, {
      credentials: 'include',
      method: 'POST',
      headers: {
        Authorization: this.auth,
        'Content-Type': 'application/vnd.ogc.sld+xml'
      },
      body: sldBody
    });

    if (!response.ok) {
      const geoServerResponse = await getGeoServerResponseText(response);
      throw new GeoServerResponseError(null, geoServerResponse);
    }
  }

  /**
   * Deletes a style.
   *
   * @param {String} workspace The name of the workspace, can be undefined if style is not assigned to a workspace
   * @param {String} name The name of the style to delete
   * @param {Boolean} [recurse=false] If references to the specified style in existing layers should be deleted
   * @param {Boolean} [purge=false] Whether the underlying file containing the style should be deleted on disk
   */
  async delete (workspace, name, recurse, purge) {
    let paramPurge = false;
    let paramRecurse = false;

    if (purge === true) {
      paramPurge = true;
    }
    if (recurse === true) {
      paramRecurse = true;
    }

    let endpoint;

    if (workspace) {
      // delete style inside workspace
      endpoint = this.url + 'workspaces/' + workspace + '/styles/' + name +
                  '?' + 'purge=' + paramPurge + '&' + 'recurse=' + paramRecurse;
    } else {
      // delete style without workspace
      endpoint = this.url + 'styles/' + name +
                  '?' + 'purge=' + paramPurge + '&' + 'recurse=' + paramRecurse;
    }

    const response = await fetch(endpoint, {
      credentials: 'include',
      method: 'DELETE',
      headers: {
        Authorization: this.auth
      }
    });

    if (!response.ok) {
      const geoServerResponse = await getGeoServerResponseText(response);
      switch (response.status) {
        case 403:
          throw new GeoServerResponseError(
            'Deletion failed. There might be dependant layers to this style. Delete them first or call this with "recurse=false"',
            geoServerResponse
          );
        default:
          throw new GeoServerResponseError(null, geoServerResponse);
      }
    }
  }

  /**
   * Assigns a style to a layer.
   *
   * @param {String} workspaceOfLayer The name of the layer's workspace, can be undefined
   * @param {String} layerName The name of the layer to query
   * @param {String} styleName The name of the style
   * @param {String} [workspaceOfStyle] The workspace of the style
   * @param {Boolean} [isDefaultStyle=true] If the style should be the default style of the layer
   *
   * @throws Error if request fails
   */
<<<<<<< HEAD
  async assignStyleToLayer (qualifiedName, styleName, workspaceStyle, isDefaultStyle) {
    // TODO: add default value
    // TODO: ensure default value is true or false
    // TODO: consider removing `?default` if no value provided

    try {
      const auth = Buffer.from(this.user + ':' + this.password).toString('base64');

      const styleBody = await this.getStyleInformation(styleName, workspaceStyle);

      const response = await fetch(this.url + 'layers/' + qualifiedName + '/styles?default=' + isDefaultStyle, {
        credentials: 'include',
        method: 'POST',
        headers: {
          Authorization: 'Basic ' + auth,
          'Content-Type': 'application/json'
        },
        body: JSON.stringify(styleBody)
      });

      if (response.status === 201) {
        return true;
      } else {
        console.warn(await response.text());
        return false;
      }
    } catch (error) {
      return false;
=======
  async assignStyleToLayer (workspaceOfLayer, layerName, styleName, workspaceOfStyle, isDefaultStyle) {
    let qualifiedName;
    if (workspaceOfLayer) {
      qualifiedName = `${workspaceOfLayer}:${layerName}`;
    } else {
      qualifiedName = layerName;
    }
    const styleBody = await this.getStyleInformation(workspaceOfStyle, styleName);

    const response = await fetch(this.url + 'layers/' + qualifiedName + '/styles?default=' + isDefaultStyle, {
      credentials: 'include',
      method: 'POST',
      headers: {
        Authorization: this.auth,
        'Content-Type': 'application/json'
      },
      body: JSON.stringify(styleBody)
    });

    if (!response.ok) {
      const geoServerResponse = await getGeoServerResponseText(response);
      throw new GeoServerResponseError(null, geoServerResponse);
>>>>>>> badb2481
    }
  }

  /**
   * Get information about a style.
   *
   * @param {String} workspace The name of the workspace, can be undefined
   * @param {String} styleName The name of the style
   *
   * @throws Error if request fails
   *
   * @returns {Object} An object about the style or undefined if it cannot be found
   */
  async getStyleInformation (workspace, styleName) {
    let url;
    if (workspace) {
      url = this.url + 'workspaces/' + workspace + '/styles/' + styleName + '.json';
    } else {
      url = this.url + 'styles/' + styleName + '.json';
    }

    const response = await fetch(url, {
      credentials: 'include',
      method: 'GET',
      headers: {
        Authorization: this.auth
      }
    });

    if (!response.ok) {
      const grc = new AboutClient(this.url, this.auth);
      if (await grc.exists()) {
        // GeoServer exists, but requested item does not exist,  we return empty
        return;
      } else {
        // There was a general problem with GeoServer
        const geoServerResponse = await getGeoServerResponseText(response);
        throw new GeoServerResponseError(null, geoServerResponse);
      }
    }
    return response.json();
  }
}<|MERGE_RESOLUTION|>--- conflicted
+++ resolved
@@ -199,37 +199,11 @@
    *
    * @throws Error if request fails
    */
-<<<<<<< HEAD
-  async assignStyleToLayer (qualifiedName, styleName, workspaceStyle, isDefaultStyle) {
+  async assignStyleToLayer (workspaceOfLayer, layerName, styleName, workspaceOfStyle, isDefaultStyle) {
     // TODO: add default value
     // TODO: ensure default value is true or false
     // TODO: consider removing `?default` if no value provided
 
-    try {
-      const auth = Buffer.from(this.user + ':' + this.password).toString('base64');
-
-      const styleBody = await this.getStyleInformation(styleName, workspaceStyle);
-
-      const response = await fetch(this.url + 'layers/' + qualifiedName + '/styles?default=' + isDefaultStyle, {
-        credentials: 'include',
-        method: 'POST',
-        headers: {
-          Authorization: 'Basic ' + auth,
-          'Content-Type': 'application/json'
-        },
-        body: JSON.stringify(styleBody)
-      });
-
-      if (response.status === 201) {
-        return true;
-      } else {
-        console.warn(await response.text());
-        return false;
-      }
-    } catch (error) {
-      return false;
-=======
-  async assignStyleToLayer (workspaceOfLayer, layerName, styleName, workspaceOfStyle, isDefaultStyle) {
     let qualifiedName;
     if (workspaceOfLayer) {
       qualifiedName = `${workspaceOfLayer}:${layerName}`;
@@ -251,7 +225,6 @@
     if (!response.ok) {
       const geoServerResponse = await getGeoServerResponseText(response);
       throw new GeoServerResponseError(null, geoServerResponse);
->>>>>>> badb2481
     }
   }
 
