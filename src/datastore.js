--- conflicted
+++ resolved
@@ -76,31 +76,18 @@
    * @returns {Object} An object containing store details or undefined if it cannot be found
    */
   async getStores (workspace, storeType) {
-<<<<<<< HEAD
-=======
-    const auth =
-        Buffer.from(this.user + ':' + this.password).toString('base64');
->>>>>>> 0d04e4f2
     const response = await fetch(this.url + 'workspaces/' + workspace + '/' + storeType + '.json', {
       credentials: 'include',
       method: 'GET',
       headers: {
-<<<<<<< HEAD
         Authorization: this.auth
-=======
-        Authorization: 'Basic ' + auth
->>>>>>> 0d04e4f2
-      }
-    });
-    if (!response.ok) {
-      const geoServerResponse = await getGeoServerResponseText(response);
-      throw new GeoServerResponseError(null, geoServerResponse);
-    }
-<<<<<<< HEAD
-    return await response.json();
-=======
+      }
+    });
+    if (!response.ok) {
+      const geoServerResponse = await getGeoServerResponseText(response);
+      throw new GeoServerResponseError(null, geoServerResponse);
+    }
     return response.json();
->>>>>>> 0d04e4f2
   }
 
   /**
@@ -165,30 +152,17 @@
    * @returns {Object} An object containing store details or undefined if it cannot be found
    */
   async getStore (workspace, storeName, storeType) {
-<<<<<<< HEAD
-=======
-    const auth =
-        Buffer.from(this.user + ':' + this.password).toString('base64');
->>>>>>> 0d04e4f2
     const url = this.url + 'workspaces/' + workspace + '/' + storeType + '/' + storeName + '.json';
     const response = await fetch(url, {
       credentials: 'include',
       method: 'GET',
       headers: {
-<<<<<<< HEAD
         Authorization: this.auth
-=======
-        Authorization: 'Basic ' + auth
->>>>>>> 0d04e4f2
-      }
-    });
-
-    if (!response.ok) {
-<<<<<<< HEAD
+      }
+    });
+
+    if (!response.ok) {
       const grc = new AboutClient(this.url, this.auth);
-=======
-      const grc = new AboutClient(this.url, this.user, this.password);
->>>>>>> 0d04e4f2
       if (await grc.exists()) {
         // GeoServer exists, but requested item does not exist,  we return empty
         return;
@@ -198,11 +172,7 @@
         throw new GeoServerResponseError(null, geoServerResponse);
       }
     }
-<<<<<<< HEAD
-    return await response.json();
-=======
     return response.json();
->>>>>>> 0d04e4f2
   }
 
   /**
@@ -226,11 +196,6 @@
     const fileSizeInBytes = stats.size;
     const readStream = fs.createReadStream(filePath);
 
-<<<<<<< HEAD
-=======
-    const auth =
-        Buffer.from(this.user + ':' + this.password).toString('base64');
->>>>>>> 0d04e4f2
     let url = this.url + 'workspaces/' + workspace + '/coveragestores/' +
         coverageStore + '/file.geotiff';
     url += '?filename=' + lyrTitle + '&coverageName=' + layerName;
@@ -238,11 +203,7 @@
       credentials: 'include',
       method: 'PUT',
       headers: {
-<<<<<<< HEAD
         Authorization: this.auth,
-=======
-        Authorization: 'Basic ' + auth,
->>>>>>> 0d04e4f2
         'Content-Type': 'image/tiff',
         'Content-length': fileSizeInBytes
       },
@@ -253,14 +214,8 @@
       const geoServerResponse = await getGeoServerResponseText(response);
       throw new GeoServerResponseError(null, geoServerResponse);
     }
-<<<<<<< HEAD
-    const responseText = await response.text();
-    // TODO: enforce JSON response or parse XML
-    return responseText;
-=======
     // TODO: enforce JSON response or parse XML
     return response.text();
->>>>>>> 0d04e4f2
   }
 
   /**
@@ -364,16 +319,10 @@
    *
    * @throws Error if request fails
    *
-<<<<<<< HEAD
-   * @throws Error if request fails
-   *
-=======
->>>>>>> 0d04e4f2
    * @returns {String} The response text
    */
   async createImageMosaicStore (workspace, coverageStore, zipArchivePath) {
     const readStream = fs.createReadStream(zipArchivePath);
-<<<<<<< HEAD
 
     const url = this.url + 'workspaces/' + workspace + '/coveragestores/' + coverageStore + '/file.imagemosaic';
     const response = await fetch(url, {
@@ -386,30 +335,12 @@
       body: readStream
     });
 
-=======
-    const auth = Buffer.from(this.user + ':' + this.password).toString('base64');
-    const url = this.url + 'workspaces/' + workspace + '/coveragestores/' + coverageStore + '/file.imagemosaic';
-    const response = await fetch(url, {
-      credentials: 'include',
-      method: 'PUT',
-      headers: {
-        Authorization: 'Basic ' + auth,
-        'Content-Type': 'application/zip'
-      },
-      body: readStream
-    });
-
->>>>>>> 0d04e4f2
-    if (!response.ok) {
-      const geoServerResponse = await getGeoServerResponseText(response);
-      throw new GeoServerResponseError(null, geoServerResponse);
-    }
-
-<<<<<<< HEAD
-    return await response.text();
-=======
+    if (!response.ok) {
+      const geoServerResponse = await getGeoServerResponseText(response);
+      throw new GeoServerResponseError(null, geoServerResponse);
+    }
+
     return response.text();
->>>>>>> 0d04e4f2
   };
 
   /**
@@ -509,11 +440,6 @@
    * @throws Error if request fails
    */
   async deleteDataStore (workspace, dataStore, recurse) {
-<<<<<<< HEAD
-=======
-    const auth =
-        Buffer.from(this.user + ':' + this.password).toString('base64');
->>>>>>> 0d04e4f2
     let url = this.url + 'workspaces/' + workspace + '/datastores/' + dataStore;
     url += '?recurse=' + recurse;
 
@@ -521,11 +447,7 @@
       credentials: 'include',
       method: 'DELETE',
       headers: {
-<<<<<<< HEAD
         Authorization: this.auth
-=======
-        Authorization: 'Basic ' + auth
->>>>>>> 0d04e4f2
       }
     });
 
@@ -547,11 +469,6 @@
    * @throws Error if request fails
    */
   async deleteCoverageStore (workspace, coverageStore, recurse) {
-<<<<<<< HEAD
-=======
-    const auth =
-        Buffer.from(this.user + ':' + this.password).toString('base64');
->>>>>>> 0d04e4f2
     let url = this.url + 'workspaces/' + workspace + '/coveragestores/' + coverageStore;
     url += '?recurse=' + recurse;
 
@@ -559,11 +476,7 @@
       credentials: 'include',
       method: 'DELETE',
       headers: {
-<<<<<<< HEAD
         Authorization: this.auth
-=======
-        Authorization: 'Basic ' + auth
->>>>>>> 0d04e4f2
       }
     });
 
