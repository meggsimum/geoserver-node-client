import fetch from 'node-fetch';
import { getGeoServerResponseText, GeoServerResponseError } from './util/geoserver.js';
import AboutClient from './about.js'

/**
 * Client for GeoServer namespace
 *
 * @module NamespaceClient
 */
export default class NamespaceClient {
  /**
   * Creates a GeoServer REST NamespaceClient instance.
   *
   * @param {String} url The URL of the GeoServer REST API endpoint
   * @param {String} auth The Basic Authentication string
   */
  constructor (url, auth) {
    this.url = url;
    this.auth = auth;
  }

  /**
   * Returns all namespaces.
   *
   * @throws Error if request fails
   *
   * @returns {Object} An object describing the namespace
   */
  async getAll () {
<<<<<<< HEAD
=======
    const auth =
      Buffer.from(this.user + ':' + this.password).toString('base64');
>>>>>>> 0d04e4f2
    const response = await fetch(this.url + 'namespaces.json', {
      credentials: 'include',
      method: 'GET',
      headers: {
<<<<<<< HEAD
        Authorization: this.auth
=======
        Authorization: 'Basic ' + auth
>>>>>>> 0d04e4f2
      }
    });
    if (!response.ok) {
      const geoServerResponse = await getGeoServerResponseText(response);
      throw new GeoServerResponseError(null, geoServerResponse);
    }
<<<<<<< HEAD
    return await response.json();
=======
    return response.json();
>>>>>>> 0d04e4f2
  }

  /**
   * Creates a new namespace.
   *
   * @param {String} prefix Prefix of the new namespace
   * @param {String} uri Uri of the new namespace
   *
   * @throws Error if request fails
   *
   * @returns {String} The name of the created namespace
   */
  async create (prefix, uri) {
    const body = {
      namespace: {
        prefix: prefix,
        uri: uri
      }
    };
<<<<<<< HEAD
=======

    const auth =
      Buffer.from(this.user + ':' + this.password).toString('base64');
>>>>>>> 0d04e4f2

    const response = await fetch(this.url + 'namespaces', {
      credentials: 'include',
      method: 'POST',
      headers: {
<<<<<<< HEAD
        Authorization: this.auth,
=======
        Authorization: 'Basic ' + auth,
>>>>>>> 0d04e4f2
        'Content-Type': 'application/json'
      },
      body: JSON.stringify(body)
    });

    if (!response.ok) {
      const geoServerResponse = await getGeoServerResponseText(response);
      throw new GeoServerResponseError(null, geoServerResponse);
    }

<<<<<<< HEAD
    return await response.text();
=======
    return response.text();
>>>>>>> 0d04e4f2
  }

  /**
   * Returns a namespace.
   *
   * @param {String} name Name of the namespace
   *
   * @throws Error if request fails
   *
   * @returns {Object} An object describing the namespace or undefined if it cannot be found
   */
  async get (name) {
<<<<<<< HEAD
=======
    const auth =
      Buffer.from(this.user + ':' + this.password).toString('base64');
>>>>>>> 0d04e4f2
    const response = await fetch(this.url + 'namespaces/' + name + '.json', {
      credentials: 'include',
      method: 'GET',
      headers: {
<<<<<<< HEAD
        Authorization: this.auth
      }
    });
    if (!response.ok) {
      const grc = new AboutClient(this.url, this.auth);
=======
        Authorization: 'Basic ' + auth
      }
    });
    if (!response.ok) {
      const grc = new AboutClient(this.url, this.user, this.password);
>>>>>>> 0d04e4f2
      if (await grc.exists()) {
        // GeoServer exists, but requested item does not exist,  we return empty
        return;
      } else {
        // There was a general problem with GeoServer
        const geoServerResponse = await getGeoServerResponseText(response);
        throw new GeoServerResponseError(null, geoServerResponse);
      }
    }
<<<<<<< HEAD
    return await response.json();
=======
    return response.json();
>>>>>>> 0d04e4f2
  }

  /**
   * Deletes a namespace.
   *
   * @param {String} name Name of the namespace to delete
   *
   * @throws Error if request fails
   */
  async delete (name) {
<<<<<<< HEAD
=======
    const auth =
    Buffer.from(this.user + ':' + this.password).toString('base64');
>>>>>>> 0d04e4f2
    const response = await fetch(this.url + 'namespaces/' + name, {
      credentials: 'include',
      method: 'DELETE',
      headers: {
<<<<<<< HEAD
        Authorization: this.auth
=======
        Authorization: 'Basic ' + auth
>>>>>>> 0d04e4f2
      }
    });

    if (!response.ok) {
      const geoServerResponse = await getGeoServerResponseText(response);
      switch (response.status) {
        case 403:
          throw new GeoServerResponseError(
            'Namespace or related Workspace is not empty (and recurse not true)',
            geoServerResponse);
        case 404:
<<<<<<< HEAD
          throw new GeoServerResponseError('Namespace doesn’t exist', geoServerResponse);
        case 405:
          throw new GeoServerResponseError('Can’t delete default namespace', geoServerResponse);
        default:
          throw new GeoServerResponseError('Response not recognised', geoServerResponse)
=======
          throw new GeoServerResponseError('Namespace doesn\'t exist', geoServerResponse);
        case 405:
          throw new GeoServerResponseError('Can\'t delete default namespace', geoServerResponse);
        default:
          throw new GeoServerResponseError('Response not recognized', geoServerResponse)
>>>>>>> 0d04e4f2
      }
    }
  }
}<|MERGE_RESOLUTION|>--- conflicted
+++ resolved
@@ -27,31 +27,18 @@
    * @returns {Object} An object describing the namespace
    */
   async getAll () {
-<<<<<<< HEAD
-=======
-    const auth =
-      Buffer.from(this.user + ':' + this.password).toString('base64');
->>>>>>> 0d04e4f2
     const response = await fetch(this.url + 'namespaces.json', {
       credentials: 'include',
       method: 'GET',
       headers: {
-<<<<<<< HEAD
         Authorization: this.auth
-=======
-        Authorization: 'Basic ' + auth
->>>>>>> 0d04e4f2
       }
     });
     if (!response.ok) {
       const geoServerResponse = await getGeoServerResponseText(response);
       throw new GeoServerResponseError(null, geoServerResponse);
     }
-<<<<<<< HEAD
-    return await response.json();
-=======
     return response.json();
->>>>>>> 0d04e4f2
   }
 
   /**
@@ -71,22 +58,12 @@
         uri: uri
       }
     };
-<<<<<<< HEAD
-=======
-
-    const auth =
-      Buffer.from(this.user + ':' + this.password).toString('base64');
->>>>>>> 0d04e4f2
 
     const response = await fetch(this.url + 'namespaces', {
       credentials: 'include',
       method: 'POST',
       headers: {
-<<<<<<< HEAD
         Authorization: this.auth,
-=======
-        Authorization: 'Basic ' + auth,
->>>>>>> 0d04e4f2
         'Content-Type': 'application/json'
       },
       body: JSON.stringify(body)
@@ -97,11 +74,7 @@
       throw new GeoServerResponseError(null, geoServerResponse);
     }
 
-<<<<<<< HEAD
-    return await response.text();
-=======
     return response.text();
->>>>>>> 0d04e4f2
   }
 
   /**
@@ -114,28 +87,15 @@
    * @returns {Object} An object describing the namespace or undefined if it cannot be found
    */
   async get (name) {
-<<<<<<< HEAD
-=======
-    const auth =
-      Buffer.from(this.user + ':' + this.password).toString('base64');
->>>>>>> 0d04e4f2
     const response = await fetch(this.url + 'namespaces/' + name + '.json', {
       credentials: 'include',
       method: 'GET',
       headers: {
-<<<<<<< HEAD
         Authorization: this.auth
       }
     });
     if (!response.ok) {
       const grc = new AboutClient(this.url, this.auth);
-=======
-        Authorization: 'Basic ' + auth
-      }
-    });
-    if (!response.ok) {
-      const grc = new AboutClient(this.url, this.user, this.password);
->>>>>>> 0d04e4f2
       if (await grc.exists()) {
         // GeoServer exists, but requested item does not exist,  we return empty
         return;
@@ -145,11 +105,7 @@
         throw new GeoServerResponseError(null, geoServerResponse);
       }
     }
-<<<<<<< HEAD
-    return await response.json();
-=======
     return response.json();
->>>>>>> 0d04e4f2
   }
 
   /**
@@ -160,20 +116,11 @@
    * @throws Error if request fails
    */
   async delete (name) {
-<<<<<<< HEAD
-=======
-    const auth =
-    Buffer.from(this.user + ':' + this.password).toString('base64');
->>>>>>> 0d04e4f2
     const response = await fetch(this.url + 'namespaces/' + name, {
       credentials: 'include',
       method: 'DELETE',
       headers: {
-<<<<<<< HEAD
         Authorization: this.auth
-=======
-        Authorization: 'Basic ' + auth
->>>>>>> 0d04e4f2
       }
     });
 
@@ -185,19 +132,11 @@
             'Namespace or related Workspace is not empty (and recurse not true)',
             geoServerResponse);
         case 404:
-<<<<<<< HEAD
-          throw new GeoServerResponseError('Namespace doesn’t exist', geoServerResponse);
-        case 405:
-          throw new GeoServerResponseError('Can’t delete default namespace', geoServerResponse);
-        default:
-          throw new GeoServerResponseError('Response not recognised', geoServerResponse)
-=======
           throw new GeoServerResponseError('Namespace doesn\'t exist', geoServerResponse);
         case 405:
           throw new GeoServerResponseError('Can\'t delete default namespace', geoServerResponse);
         default:
           throw new GeoServerResponseError('Response not recognized', geoServerResponse)
->>>>>>> 0d04e4f2
       }
     }
   }
