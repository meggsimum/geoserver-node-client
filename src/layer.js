--- conflicted
+++ resolved
@@ -30,28 +30,16 @@
    * @returns {Object} An object with layer information or undefined if it cannot be found
    */
   async get (qualifiedName) {
-<<<<<<< HEAD
-=======
-    const auth = Buffer.from(this.user + ':' + this.password).toString('base64');
->>>>>>> 0d04e4f2
     const response = await fetch(this.url + 'layers/' + qualifiedName + '.json', {
       credentials: 'include',
       method: 'GET',
       headers: {
-<<<<<<< HEAD
         Authorization: this.auth
-=======
-        Authorization: 'Basic ' + auth
->>>>>>> 0d04e4f2
-      }
-    });
-
-    if (!response.ok) {
-<<<<<<< HEAD
+      }
+    });
+
+    if (!response.ok) {
       const grc = new AboutClient(this.url, this.auth);
-=======
-      const grc = new AboutClient(this.url, this.user, this.password);
->>>>>>> 0d04e4f2
       if (await grc.exists()) {
         // GeoServer exists, but requested item does not exist,  we return empty
         return;
@@ -61,11 +49,7 @@
         throw new GeoServerResponseError(null, geoServerResponse);
       }
     }
-<<<<<<< HEAD
-    return await response.json();
-=======
     return response.json();
->>>>>>> 0d04e4f2
   }
 
   /**
@@ -89,20 +73,12 @@
       jsonBody.layer.attribution.href = attributionLink;
     }
 
-<<<<<<< HEAD
-=======
-    const auth = Buffer.from(this.user + ':' + this.password).toString('base64');
->>>>>>> 0d04e4f2
     const url = this.url + 'layers/' + qualifiedName + '.json';
     const response = await fetch(url, {
       credentials: 'include',
       method: 'PUT',
       headers: {
-<<<<<<< HEAD
-        Authorization: this.auth,
-=======
-        Authorization: 'Basic ' + auth,
->>>>>>> 0d04e4f2
+        Authorization: this.auth,
         'Content-Type': 'application/json'
       },
       body: JSON.stringify(jsonBody)
@@ -122,31 +98,19 @@
    * @returns {Object} An object with all layer information
    */
   async getAll () {
-<<<<<<< HEAD
-=======
-    const auth = Buffer.from(this.user + ':' + this.password).toString('base64');
->>>>>>> 0d04e4f2
     const response = await fetch(this.url + 'layers.json', {
       credentials: 'include',
       method: 'GET',
       headers: {
-<<<<<<< HEAD
         Authorization: this.auth
-=======
-        Authorization: 'Basic ' + auth
->>>>>>> 0d04e4f2
-      }
-    });
-
-    if (!response.ok) {
-      const geoServerResponse = await getGeoServerResponseText(response);
-      throw new GeoServerResponseError(null, geoServerResponse);
-    }
-<<<<<<< HEAD
+      }
+    });
+
+    if (!response.ok) {
+      const geoServerResponse = await getGeoServerResponseText(response);
+      throw new GeoServerResponseError(null, geoServerResponse);
+    }
     return await response.json();
-=======
-    return response.json();
->>>>>>> 0d04e4f2
   }
 
   /**
@@ -174,19 +138,11 @@
       }
     };
 
-<<<<<<< HEAD
-=======
-    const auth = Buffer.from(this.user + ':' + this.password).toString('base64');
->>>>>>> 0d04e4f2
     const response = await fetch(this.url + 'workspaces/' + workspace + '/featuretypes', {
       credentials: 'include',
       method: 'POST',
       headers: {
-<<<<<<< HEAD
-        Authorization: this.auth,
-=======
-        Authorization: 'Basic ' + auth,
->>>>>>> 0d04e4f2
+        Authorization: this.auth,
         'Content-Type': 'application/json'
       },
       body: JSON.stringify(body)
@@ -234,19 +190,11 @@
       }
     };
 
-<<<<<<< HEAD
-=======
-    const auth = Buffer.from(this.user + ':' + this.password).toString('base64');
->>>>>>> 0d04e4f2
     const response = await fetch(this.url + 'workspaces/' + workspace + '/datastores/' + dataStore + '/featuretypes', {
       credentials: 'include',
       method: 'POST',
       headers: {
-<<<<<<< HEAD
-        Authorization: this.auth,
-=======
-        Authorization: 'Basic ' + auth,
->>>>>>> 0d04e4f2
+        Authorization: this.auth,
         'Content-Type': 'application/json'
       },
       body: JSON.stringify(body)
@@ -284,19 +232,11 @@
       }
     };
 
-<<<<<<< HEAD
-=======
-    const auth = Buffer.from(this.user + ':' + this.password).toString('base64');
->>>>>>> 0d04e4f2
     const response = await fetch(this.url + 'workspaces/' + workspace + '/wmsstores/' + dataStore + '/wmslayers', {
       credentials: 'include',
       method: 'POST',
       headers: {
-<<<<<<< HEAD
-        Authorization: this.auth,
-=======
-        Authorization: 'Basic ' + auth,
->>>>>>> 0d04e4f2
+        Authorization: this.auth,
         'Content-Type': 'application/json'
       },
       body: JSON.stringify(body)
@@ -334,19 +274,11 @@
       }
     };
 
-<<<<<<< HEAD
-=======
-    const auth = Buffer.from(this.user + ':' + this.password).toString('base64');
->>>>>>> 0d04e4f2
     const response = await fetch(this.url + 'workspaces/' + workspace + '/coveragestores/' + coverageStore + '/coverages', {
       credentials: 'include',
       method: 'POST',
       headers: {
-<<<<<<< HEAD
-        Authorization: this.auth,
-=======
-        Authorization: 'Basic ' + auth,
->>>>>>> 0d04e4f2
+        Authorization: this.auth,
         'Content-Type': 'application/json'
       },
       body: JSON.stringify(body)
@@ -369,19 +301,11 @@
    * @throws Error if request fails
    */
   async deleteFeatureType (workspace, datastore, name, recurse) {
-<<<<<<< HEAD
-=======
-    const auth = Buffer.from(this.user + ':' + this.password).toString('base64');
->>>>>>> 0d04e4f2
     const response = await fetch(this.url + 'workspaces/' + workspace + '/datastores/' + datastore + '/featuretypes/' + name + '?recurse=' + recurse, {
       credentials: 'include',
       method: 'DELETE',
       headers: {
-<<<<<<< HEAD
         Authorization: this.auth
-=======
-        Authorization: 'Basic ' + auth
->>>>>>> 0d04e4f2
       }
     });
 
@@ -429,22 +353,12 @@
       }
     };
 
-<<<<<<< HEAD
     const url = this.url + 'workspaces/' + workspace + '/coveragestores/' + dataStore + '/coverages/' + name + '.json';
-=======
-    const auth = Buffer.from(this.user + ':' + this.password).toString('base64');
-    const url = this.url + 'workspaces/' + workspace + '/coveragestores/' + dataStore + '/coverages/' + name + '.json';
-    console.log(url);
->>>>>>> 0d04e4f2
     const response = await fetch(url, {
       credentials: 'include',
       method: 'PUT',
       headers: {
-<<<<<<< HEAD
-        Authorization: this.auth,
-=======
-        Authorization: 'Basic ' + auth,
->>>>>>> 0d04e4f2
+        Authorization: this.auth,
         'Content-Type': 'application/json'
       },
       body: JSON.stringify(body)
@@ -496,20 +410,12 @@
       }
     };
 
-<<<<<<< HEAD
-=======
-    const auth = Buffer.from(this.user + ':' + this.password).toString('base64');
->>>>>>> 0d04e4f2
     const url = this.url + 'workspaces/' + workspace + '/datastores/' + dataStore + '/featuretypes/' + name + '.json';
     const response = await fetch(url, {
       credentials: 'include',
       method: 'PUT',
       headers: {
-<<<<<<< HEAD
-        Authorization: this.auth,
-=======
-        Authorization: 'Basic ' + auth,
->>>>>>> 0d04e4f2
+        Authorization: this.auth,
         'Content-Type': 'application/json'
       },
       body: JSON.stringify(body)
@@ -533,29 +439,17 @@
    * @returns {Object} An object with coverage information or undefined if it cannot be found
    */
   async getCoverage (workspace, coverageStore, name) {
-<<<<<<< HEAD
-=======
-    const auth = Buffer.from(this.user + ':' + this.password).toString('base64');
->>>>>>> 0d04e4f2
     const url = this.url + 'workspaces/' + workspace + '/coveragestores/' + coverageStore + '/coverages/' + name + '.json';
     const response = await fetch(url, {
       credentials: 'include',
       method: 'GET',
       headers: {
-<<<<<<< HEAD
         Authorization: this.auth
-=======
-        Authorization: 'Basic ' + auth
->>>>>>> 0d04e4f2
-      }
-    });
-
-    if (!response.ok) {
-<<<<<<< HEAD
+      }
+    });
+
+    if (!response.ok) {
       const grc = new AboutClient(this.url, this.auth);
-=======
-      const grc = new AboutClient(this.url, this.user, this.password);
->>>>>>> 0d04e4f2
       if (await grc.exists()) {
         // GeoServer exists, but requested item does not exist,  we return empty
         return;
@@ -565,10 +459,6 @@
         throw new GeoServerResponseError(null, geoServerResponse);
       }
     }
-<<<<<<< HEAD
-    return await response.json();
-=======
     return response.json();
->>>>>>> 0d04e4f2
   }
 }